.. _man-noteworthy-differences:

*******************************************
Noteworthy Differences from other Languages
*******************************************

Noteworthy differences from MATLAB
----------------------------------

Although MATLAB users may find Julia's syntax familiar,
Julia is in no way a MATLAB clone. There are major syntactic and
functional differences. The following are some noteworthy
differences that may trip up Julia users accustomed to MATLAB:

-  Arrays are indexed with square brackets, ``A[i,j]``.
-  Arrays are assigned by reference. After ``A=B``, assigning into ``B``
   will modify ``A`` as well.
-  Values are passed and assigned by reference. If a function modifies
   an array, the changes will be visible in the caller.
-  Matlab combines allocation and assignment into single statements,
   e.g., ``a(4) = 3.2`` creates the array ``a = [0 0 0 3.2]`` and ``a(5) = 7``
   grows it. Julia separates allocation and assignment:
   if ``a`` is of length 4, ``a[5] = 7`` yields an error. Julia has a ``push!``
   function which grows ``Vectors`` much more efficiently than Matlab's
   ``a(end+1) = val``.
-  The imaginary unit ``sqrt(-1)`` is represented in julia with ``im``.
-  Literal numbers without a decimal point (such as ``42``) create integers
   instead of floating point numbers. Arbitrarily large integer
   literals are supported. But this means that some operations such as
   ``2^-1`` will throw a domain error as the result is not an integer (see
   :ref:`the FAQ entry on domain errors <man-domain-error>` for details).
- Multiple values are returned and assigned with parentheses, e.g.
   ``return (a, b)`` and ``(a, b) = f(x)``. The equivalent of ``nargout``,
   which is often used in Matlab to do optional work based on the
   number of returned values does not exist in Julia. Instead, users
   can use optional and keyword arguments to achieve similar
   capabilities.
-  Julia has 1-dimensional arrays. Column vectors are of size ``N``, not
   ``Nx1``. For example, ``rand(N)`` makes a 1-dimensional array.
-  Concatenating scalars and arrays with the syntax ``[x,y,z]``
   concatenates in the first dimension ("vertically"). For the second
   dimension ("horizontally"), use spaces as in ``[x y z]``. To
   construct block matrices (concatenating in the first two dimensions),
   the syntax ``[a b; c d]`` is used to avoid confusion.
-  Colons ``a:b`` and ``a:b:c`` construct ``Range`` objects. To
   construct a full vector, use ``linspace``, or "concatenate" the range
   by enclosing it in brackets, ``[a:b]``.
-  Functions return values using the ``return`` keyword, instead of by
   listing their names in the function definition (see
   :ref:`man-return-keyword` for details).
-  A file may contain any number of functions, and all definitions will
   be externally visible when the file is loaded.
-  Reductions such as ``sum``, ``prod``, and ``max`` are performed over
   every element of an array when called with a single argument as in
   ``sum(A)``.
-  Functions such as ``sort`` that operate column-wise by default
   (``sort(A)`` is equivalent to ``sort(A,1)``) do not have special
   behavior for 1xN arrays; the argument is returned unmodified since it
   still performs ``sort(A,1)``. To sort a 1xN matrix like a vector, use
   ``sort(A,2)``.
-  If ``A`` is a 2-dimensional array ``fft(A)`` computes a 2D FFT. In particular,
   it is not equivalent to ``fft(A,1)``, which computes a 1D FFT acting column-wise.
-  Parentheses must be used to call a function with zero arguments, as
   in ``tic()`` and ``toc()``.
-  Do not use semicolons to end statements. The results of statements are
   not automatically printed (except at the interactive prompt), and
   lines of code do not need to end with semicolons. The function
   ``println`` can be used to print a value followed by a newline.
-  If ``A`` and ``B`` are arrays, ``A == B`` doesn't return an array of
   booleans. Use ``A .== B`` instead. Likewise for the other boolean
   operators, ``<``, ``>``, ``!=``, etc.
-  The operators ``&``, ``|``, and ``$`` perform the bitwise operations and,
   or, and xor, respectively, and have precedence similar to Python's bitwise
   operators (not like C). They can operate on scalars or elementwise
   across arrays and can be used to combine logical arrays, but note the
   difference in order of operations—parentheses may be required (e.g.,
   to select elements of ``A`` equal to 1 or 2 use ``(A .== 1) | (A .== 2)``).
-  The elements of a collection can be passed as arguments to a function
   using ``...``, as in ``xs=[1,2]; f(xs...)``.
-  Julia's ``svd`` returns singular values as a vector instead of as a
   full diagonal matrix.
-  In Julia, ``...`` is not used to continue lines of code. Instead, incomplete
   expressions automatically continue onto the next line.
-  The variable ``ans`` is set to the value of the last expression issued
   in an interactive session, but not set when Julia code is run in other
   ways.
-  The closest analog to Julia's ``types`` are Matlab's
   ``classes``. Matlab's ``structs`` behave somewhere between Julia's
   ``types`` and ``Dicts``; in particular, if you need to be able to add
   fields to a ``struct`` on-the-fly, use a ``Dict`` rather than a
   ``type``.


Noteworthy differences from R
-----------------------------

One of Julia's goals is to provide an effective language for data analysis
and statistical programming. For users coming to Julia from R, these are some
noteworthy differences:

- Julia's single quotes are for characters, not strings.
- Strings are indexable in Julia. In R, they need to be converted.
- Strings can be created with triple quotes """ ... """ like Python.
- Varargs in Julia are named like f(a,b,x...), unlike R which ... needs to
  be casted to use.
- Modulus in Julia is %, not %%.
- Most data structures don't take a logical (boolean) vector to select off
  elements like R.
- Like normal languages, Julia does not operator on non-equal vectors that
  share a common factor in length unlike R. ``c(1,2,3,4) + c(1,2)`` will execute
  in R.
- Julia's apply is what you imagine it to be, function and then the args, not
  ``lapply(<structure>, function, arg2, ...)`` in R.
- Julia uses ``end`` to denote the end of conditional blocks, like ``if``,
  loop blocks, like ``while``/``for``, and functions. This makes
  ``if ( cond ) statement`` impossible to do.
- Julia does not provide any assignment operator like ``<-``, ``<<-`` or ``->``.
- Julia's ``->`` creates an anonymous function, like Python.
- Julia constructs vectors using brackets. Julia's ``[1, 2, 3]`` is the
  equivalent of R's ``c(1, 2, 3)``.
- Julia's matrix operations are more like traditional mathematical notation
  than R's. If ``A`` and ``B`` are matrices, then ``A * B`` defines a matrix
  multiplication in Julia equivalent to R's ``A %*% B``. In R, this same
  notation would perform an elementwise Hadamard product. To get the
  elementwise multiplication operation, you need to write ``A .* B`` in Julia.
- Julia performs matrix transposition using the ``'`` operator. Julia's ``A'``
  is therefore equivalent to R's ``t(A)``.
- Julia does not require parentheses when writing ``if`` statements or
  ``for``/``while`` loops: use ``for i in [1, 2, 3]`` instead of
  ``for (i in c(1, 2, 3))`` and ``if i == 1`` instead of ``if (i == 1)``.
- Julia does not treat the numbers ``0`` and ``1`` as Booleans.
  You cannot write ``if (1)`` in Julia, because ``if`` statements accept only
  booleans. Instead, you can write ``if true`` or ``if 1==1``.
- Julia does not provide ``nrow`` and ``ncol``. Instead, use ``size(M, 1)``
  for ``nrow(M)`` and ``size(M, 2)`` for ``ncol(M)``.
- Julia's SVD is not thinned by default, unlike R. To get results like R's,
  you will often want to call ``svd(X, true)`` on a matrix ``X``.
- Julia is careful to distinguish scalars, vectors and matrices.  In R,
  ``1`` and ``c(1)`` are the same. In Julia, they can not be used
  interchangeably. One potentially confusing result of this is that
  ``x' * y`` for vectors ``x`` and ``y`` is a 1-element vector, not a scalar.
  To get a scalar, use ``dot(x, y)``.
- Julia's ``diag()`` and ``diagm()`` are not like R's.
- Julia cannot assign to the results of function calls on the left-hand of an
  assignment operation: you cannot write ``diag(M) = ones(n)``.
- Julia discourages populating the main namespace with functions. Most
  statistical functionality for Julia is found in
  `packages <http://docs.julialang.org/en/latest/packages/packagelist/>`_
  like the DataFrames and Distributions packages:

<<<<<<< HEAD
	- Distributions functions are found in the `Distributions package <https://github.com/JuliaStats/Distributions.jl>`_.
	- The `DataFrames package <https://github.com/JuliaStats/DataFrames.jl>`_ provides data frames.
	- Generalized linear models are provided by the `GLM package <https://github.com/JuliaStats/GLM.jl>`_.

- Julia provides tuples and real hash tables, but not R's lists. When returning multiple items, you should typically use a tuple: instead of ``list(a = 1, b = 2)``, use ``(1, 2)``.
- Julia encourages all users to write their own types. Julia's types are much easier to use than S3 or S4 objects in R. Julia's multiple dispatch system means that ``table(x::TypeA)`` and ``table(x::TypeB)`` act like R's ``table.TypeA(x)`` and ``table.TypeB(x)``.
- In Julia, values are passed and assigned by reference. If a function modifies an array, the changes will be visible in the caller. This is very different from R and allows new functions to operate on large data structures much more efficiently.
- Concatenation of vectors and matrices is done using ``hcat`` and ``vcat``, not ``c``, ``rbind`` and ``cbind``.
- A Julia range object like ``a:b`` is not shorthand for a vector like in R, but is a specialized type of object that is used for iteration without high memory overhead. To convert a range into a vector, you need to wrap the range with brackets ``[a:b]``.
- ``max``, ``min`` are the equivalent of ``pmax`` and ``pmin`` in R, but both arguments need to have the same dimensions.  While ``maximum``, ``minimum`` replace ``max`` and ``min`` in R, there are important differences.
- The functions ``sum``, ``prod``, ``maximum``, ``minimum`` are different from their counterparts in R. They all accept one or two arguments. The first argument is an iterable collection such as an array.  If there is a second argument, then this argument indicates the dimensions, over which the operation is carried out.  For instance, let ``A=[[1 2],[3 4]]`` in Julia and ``B=rbind(c(1,2),c(3,4))`` be the same matrix in R.  Then ``sum(A)`` gives the same result as ``sum(B)``, but ``sum(A,1)`` is a row vector containing the sum over each column and ``sum(A,2)`` is a column vector containing the sum over each row.  This contrasts to the behavior of R, where ``sum(B,1)=11`` and ``sum(B,2)=12``.  If the second argument is a vector, then it specifies all the dimensions over which the sum is performed, e.g., ``sum(A,[1,2])=10``.  It should be noted that there is no error checking regarding the second argument.
- Julia has several functions that can mutate their arguments. For example, it has ``sort(v)`` and ``sort!(v)``.
=======
	- Distributions functions are found in the
	  `Distributions package <https://github.com/JuliaStats/Distributions.jl>`_
	- The `DataFrames package <https://github.com/HarlanH/DataFrames.jl>`_
	  provides data frames.
	- Formulas for GLM's must be escaped: use ``:(y ~ x)`` instead of ``y ~ x``.
	  This applies to 0.2 only.

- Julia provides tuples and real hash tables, but not R's lists. When
  returning multiple items, you should typically use a tuple: instead of
  ``list(a = 1, b = 2)``, use ``(1, 2)``.
- Julia encourages all users to write their own types. Julia's types are much
  easier to use than S3 or S4 objects in R. Julia's multiple dispatch system
  means that ``table(x::TypeA)`` and ``table(x::TypeB)`` act like R's
  ``table.TypeA(x)`` and ``table.TypeB(x)``.
- In Julia, values are passed and assigned by reference. If a function
  modifies an array, the changes will be visible in the caller. This is very
  different from R and allows new functions to operate on large data structures
  much more efficiently.
- Concatenation of vectors and matrices is done using ``hcat`` and ``vcat``,
  not ``c``, ``rbind`` and ``cbind``.
- A Julia range object like ``a:b`` is not shorthand for a vector like in R,
  but is a specialized type of object that is used for iteration without high
  memory overhead. To convert a range into a vector, you need to wrap the
  range with brackets ``[a:b]``.
- ``max``, ``min`` are the equivalent of ``pmax`` and ``pmin`` in R, but both
  arguments need to have the same dimensions.  While ``maximum``, ``minimum``
  replace ``max`` and ``min`` in R, there are important differences.
- The functions ``sum``, ``prod``, ``maximum``, ``minimum`` are different from
  their counterparts in R.  They all accept one or two arguments. The first
  argument is an iterable collection such as an array. If there is a second
  argument, then this argument indicates the dimensions, over which the
  operation is carried out.  For instance, let ``A=[[1 2],[3,4]]`` in Julia and
  ``B=rbind(c(1,2),c(3,4))`` be the same matrix in R. Then ``sum(A)`` gives
  the same result as ``sum(B)``, but ``sum(A,1)`` is a row vector containing
  the sum over each column and ``sum(A,2)`` is a column vector containing the
  sum over each row.  This contrasts to the behavior of R, where
  ``sum(B,1)=11`` and ``sum(B,2)=12``.  If the second argument is a vector,
  then it specifies all the dimensions over which the sum is performed, e.g.,
  ``sum(A,[1,2])=10``.  It should be noted that there is no error checking regarding the second argument.
- Julia has several functions that can mutate their arguments. For example,
  it has ``sort(v)`` and ``sort!(v)``.
>>>>>>> 66b72bf8
- ``colMeans()`` and ``rowMeans()``, ``size(m, 1)`` and ``size(m, 2)``
- In R, performance requires vectorization. In Julia, almost the opposite is
  true: the best performing code is often achieved by using devectorized loops.
- Unlike R, there is no delayed evaluation in Julia. For most users, this
  means that there are very few unquoted expressions or column names.
- Julia does not support the ``NULL`` type.
- There is no equivalent of R's ``assign`` or ``get`` in Julia.
- Return does not require parenthesis in Julia.


Noteworthy differences from Python
----------------------------------

- Like R, a vector of a vector is a vector in Julia, unlike a list of lists in
  Python which is a 2d list.
- Since Julia requires ``end`` to end a block, it doesn't need ``pass`` in
  Python.
- Python indexing does NOT include the last element, unlike Julia. So
  ``a[2:3]`` in Julia is ``a[1:3]`` in Python.
- Indexing of arrays, strings, etc. in Julia is 1-based not 0-based.
- The last element of a list or array is indexed with ``end`` in Julia,
  not -1 as in Python.
- Comprehensions in Julia do not (yet) have the optional if clause found
  in Python.
- For, if, while, etc. blocks in Julia are terminated by ``end``;
  indentation is not significant.
- Julia has no line continuation syntax: if, at the end of a line, the
  input so far is a complete expression, it is considered done;
  otherwise the input continues. One way to force an expression
  to continue is to wrap it in parentheses.
- Julia arrays are column-major (Fortran ordered) whereas `numpy` arrays
  are row-major (C-ordered) by default. To get optimal performance when
  looping over arrays, the order of the loops should be reversed in
  Julia relative to `numpy` (see relevant section of
  :ref:`man-performance-tips`).
- Julia evaluates default values of function arguments every time the method is
  invoked (not once when the function is defined as in Python). This means
  that function ``f(x=rand()) = x`` returns a new random number every time
  it is invoked without argument. On the other hand function
  ``g(x=[1,2]) = push!(x,3)`` returns ``[1,2,3]`` every time it is called as ``g()``.<|MERGE_RESOLUTION|>--- conflicted
+++ resolved
@@ -101,16 +101,16 @@
 - Julia's single quotes are for characters, not strings.
 - Strings are indexable in Julia. In R, they need to be converted.
 - Strings can be created with triple quotes """ ... """ like Python.
-- Varargs in Julia are named like f(a,b,x...), unlike R which ... needs to
+- Varargs in Julia are named like ``f(a,b,x...)``, unlike R which ... needs to
   be casted to use.
-- Modulus in Julia is %, not %%.
+- Modulus in Julia is ``%``, not ``%%``.
 - Most data structures don't take a logical (boolean) vector to select off
   elements like R.
 - Like normal languages, Julia does not operator on non-equal vectors that
   share a common factor in length unlike R. ``c(1,2,3,4) + c(1,2)`` will execute
   in R.
-- Julia's apply is what you imagine it to be, function and then the args, not
-  ``lapply(<structure>, function, arg2, ...)`` in R.
+- Julia's :func:`apply` is what you imagine it to be, function and then the
+  args, not ``lapply(<structure>, function, arg2, ...)`` in R.
 - Julia uses ``end`` to denote the end of conditional blocks, like ``if``,
   loop blocks, like ``while``/``for``, and functions. This makes
   ``if ( cond ) statement`` impossible to do.
@@ -146,64 +146,50 @@
 - Julia discourages populating the main namespace with functions. Most
   statistical functionality for Julia is found in
   `packages <http://docs.julialang.org/en/latest/packages/packagelist/>`_
-  like the DataFrames and Distributions packages:
-
-<<<<<<< HEAD
-	- Distributions functions are found in the `Distributions package <https://github.com/JuliaStats/Distributions.jl>`_.
-	- The `DataFrames package <https://github.com/JuliaStats/DataFrames.jl>`_ provides data frames.
-	- Generalized linear models are provided by the `GLM package <https://github.com/JuliaStats/GLM.jl>`_.
-
-- Julia provides tuples and real hash tables, but not R's lists. When returning multiple items, you should typically use a tuple: instead of ``list(a = 1, b = 2)``, use ``(1, 2)``.
-- Julia encourages all users to write their own types. Julia's types are much easier to use than S3 or S4 objects in R. Julia's multiple dispatch system means that ``table(x::TypeA)`` and ``table(x::TypeB)`` act like R's ``table.TypeA(x)`` and ``table.TypeB(x)``.
-- In Julia, values are passed and assigned by reference. If a function modifies an array, the changes will be visible in the caller. This is very different from R and allows new functions to operate on large data structures much more efficiently.
-- Concatenation of vectors and matrices is done using ``hcat`` and ``vcat``, not ``c``, ``rbind`` and ``cbind``.
-- A Julia range object like ``a:b`` is not shorthand for a vector like in R, but is a specialized type of object that is used for iteration without high memory overhead. To convert a range into a vector, you need to wrap the range with brackets ``[a:b]``.
-- ``max``, ``min`` are the equivalent of ``pmax`` and ``pmin`` in R, but both arguments need to have the same dimensions.  While ``maximum``, ``minimum`` replace ``max`` and ``min`` in R, there are important differences.
-- The functions ``sum``, ``prod``, ``maximum``, ``minimum`` are different from their counterparts in R. They all accept one or two arguments. The first argument is an iterable collection such as an array.  If there is a second argument, then this argument indicates the dimensions, over which the operation is carried out.  For instance, let ``A=[[1 2],[3 4]]`` in Julia and ``B=rbind(c(1,2),c(3,4))`` be the same matrix in R.  Then ``sum(A)`` gives the same result as ``sum(B)``, but ``sum(A,1)`` is a row vector containing the sum over each column and ``sum(A,2)`` is a column vector containing the sum over each row.  This contrasts to the behavior of R, where ``sum(B,1)=11`` and ``sum(B,2)=12``.  If the second argument is a vector, then it specifies all the dimensions over which the sum is performed, e.g., ``sum(A,[1,2])=10``.  It should be noted that there is no error checking regarding the second argument.
-- Julia has several functions that can mutate their arguments. For example, it has ``sort(v)`` and ``sort!(v)``.
-=======
-	- Distributions functions are found in the
-	  `Distributions package <https://github.com/JuliaStats/Distributions.jl>`_
-	- The `DataFrames package <https://github.com/HarlanH/DataFrames.jl>`_
-	  provides data frames.
-	- Formulas for GLM's must be escaped: use ``:(y ~ x)`` instead of ``y ~ x``.
-	  This applies to 0.2 only.
-
-- Julia provides tuples and real hash tables, but not R's lists. When
-  returning multiple items, you should typically use a tuple: instead of
-  ``list(a = 1, b = 2)``, use ``(1, 2)``.
+  under the `JuliaStats organization <https://github.com/JuliaStats>`_. For
+  example:
+  - Functions pertaining to probability distributions are provided by the
+    `Distributions package <https://github.com/JuliaStats/Distributions.jl>`_.
+  - The `DataFrames package <https://github.com/JuliaStats/DataFrames.jl>`_
+    provides data frames.
+  - Generalized linear models are provided by the `GLM package
+    <https://github.com/JuliaStats/GLM.jl>`_.
+- Julia provides tuples and real hash tables, but not R's lists. When returning
+  multiple items, you should typically use a tuple: instead of ``list(a = 1, b
+  = 2)``, use ``(1, 2)``.
 - Julia encourages all users to write their own types. Julia's types are much
   easier to use than S3 or S4 objects in R. Julia's multiple dispatch system
   means that ``table(x::TypeA)`` and ``table(x::TypeB)`` act like R's
   ``table.TypeA(x)`` and ``table.TypeB(x)``.
-- In Julia, values are passed and assigned by reference. If a function
-  modifies an array, the changes will be visible in the caller. This is very
-  different from R and allows new functions to operate on large data structures
-  much more efficiently.
-- Concatenation of vectors and matrices is done using ``hcat`` and ``vcat``,
-  not ``c``, ``rbind`` and ``cbind``.
+- In Julia, values are passed and assigned by reference. If a function modifies
+  an array, the changes will be visible in the caller. This is very different
+  from R and allows new functions to operate on large data structures much more
+  efficiently.
+- Concatenation of vectors and matrices is done using :func:`hcat` and
+  :func:`vcat`, not ``c``, ``rbind`` and ``cbind``.
 - A Julia range object like ``a:b`` is not shorthand for a vector like in R,
   but is a specialized type of object that is used for iteration without high
-  memory overhead. To convert a range into a vector, you need to wrap the
-  range with brackets ``[a:b]``.
-- ``max``, ``min`` are the equivalent of ``pmax`` and ``pmin`` in R, but both
-  arguments need to have the same dimensions.  While ``maximum``, ``minimum``
-  replace ``max`` and ``min`` in R, there are important differences.
+  memory overhead. To convert a range into a vector, you need to wrap the range
+  with brackets ``[a:b]``.
+- :func:`max`` and :func:`min` are the equivalent of ``pmax`` and ``pmin``
+  respectively in R, but both arguments need to have the same dimensions.
+  While :func:`maximum` and :func:`minimum` replace ``max`` and ``min`` in R,
+  there are important differences.
 - The functions ``sum``, ``prod``, ``maximum``, ``minimum`` are different from
-  their counterparts in R.  They all accept one or two arguments. The first
-  argument is an iterable collection such as an array. If there is a second
+  their counterparts in R. They all accept one or two arguments. The first
+  argument is an iterable collection such as an array.  If there is a second
   argument, then this argument indicates the dimensions, over which the
-  operation is carried out.  For instance, let ``A=[[1 2],[3,4]]`` in Julia and
-  ``B=rbind(c(1,2),c(3,4))`` be the same matrix in R. Then ``sum(A)`` gives
+  operation is carried out.  For instance, let ``A=[[1 2],[3 4]]`` in Julia and
+  ``B=rbind(c(1,2),c(3,4))`` be the same matrix in R.  Then ``sum(A)`` gives
   the same result as ``sum(B)``, but ``sum(A,1)`` is a row vector containing
   the sum over each column and ``sum(A,2)`` is a column vector containing the
   sum over each row.  This contrasts to the behavior of R, where
   ``sum(B,1)=11`` and ``sum(B,2)=12``.  If the second argument is a vector,
   then it specifies all the dimensions over which the sum is performed, e.g.,
-  ``sum(A,[1,2])=10``.  It should be noted that there is no error checking regarding the second argument.
+  ``sum(A,[1,2])=10``.  It should be noted that there is no error checking
+  regarding the second argument.
 - Julia has several functions that can mutate their arguments. For example,
-  it has ``sort(v)`` and ``sort!(v)``.
->>>>>>> 66b72bf8
+  it has both :func:`sort` and :func:`sort!`.
 - ``colMeans()`` and ``rowMeans()``, ``size(m, 1)`` and ``size(m, 2)``
 - In R, performance requires vectorization. In Julia, almost the opposite is
   true: the best performing code is often achieved by using devectorized loops.
