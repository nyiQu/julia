JULIAHOME = $(abspath ..)
include ../Make.inc

default all extra unicode gzip::
	@$(MAKE) -sC unicode

TESTS = default all extra \
core numbers strings unicode corelib hashing remote \
arrayops linalg fft sparse arpack bitarray \
<<<<<<< HEAD
random math functional bigint dists combinatorics statistics \
glpk linprog bigfloat poly file Rmath remote zlib sound image \
iterators gzip integers spawn iostring
=======
random math functional bigint combinatorics statistics \
glpk linprog bigfloat poly file Rmath remote zlib image gzip
>>>>>>> 3406c985

$(TESTS) ::
	$(QUIET_JULIA) $(JULIA_EXECUTABLE) ./runtests.jl $@

perf:
ifneq ($(MAKECMDGOALS),perf)
	$(QUIET_JULIA) $(JULIA_EXECUTABLE) perf/$@.jl
else
	@$(JULIA_EXECUTABLE) perf/$@.jl | perl -nle '@_=split/,/; printf "%-14s %7.3f\n", $$_[1], $$_[2]'
endif

benchmark:
	@$(MAKE) -C perf $@

clean:
	@$(MAKE) -C unicode $@
	@$(MAKE) -C perf $@

.PHONY: $(TESTS) perf benchmark clean
<|MERGE_RESOLUTION|>--- conflicted
+++ resolved
@@ -7,14 +7,9 @@
 TESTS = default all extra \
 core numbers strings unicode corelib hashing remote \
 arrayops linalg fft sparse arpack bitarray \
-<<<<<<< HEAD
-random math functional bigint dists combinatorics statistics \
-glpk linprog bigfloat poly file Rmath remote zlib sound image \
-iterators gzip integers spawn iostring
-=======
 random math functional bigint combinatorics statistics \
-glpk linprog bigfloat poly file Rmath remote zlib image gzip
->>>>>>> 3406c985
+glpk linprog bigfloat poly file Rmath remote zlib image gzip \
+integers spawn iostring
 
 $(TESTS) ::
 	$(QUIET_JULIA) $(JULIA_EXECUTABLE) ./runtests.jl $@
