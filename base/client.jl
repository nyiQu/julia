## client.jl - frontend handling command line options, environment setup,
##             and REPL

@unix_only _jl_repl = _jl_lib
@windows_only _jl_repl = ccall(:GetModuleHandleA,stdcall,Ptr{Void},(Ptr{Void},),C_NULL)

const _jl_color_normal = "\033[0m"

function _jl_answer_color()
    c = get(ENV, "JL_ANSWER_COLOR", "")
    return c == "black"   ? "\033[1m\033[30m" :
           c == "red"     ? "\033[1m\033[31m" :
           c == "green"   ? "\033[1m\033[32m" :
           c == "yellow"  ? "\033[1m\033[33m" :
           c == "magenta" ? "\033[1m\033[35m" :
           c == "cyan"    ? "\033[1m\033[36m" :
           c == "white"   ? "\033[1m\033[37m" :
           "\033[1m\033[34m"
end

_jl_banner() = print(_jl_have_color ? _jl_banner_color : _jl_banner_plain)

function repl_callback(ast::ANY, show_value)
    # use root task to execute user input
    del_fd_handler(STDIN.fd)
    put(_jl_repl_channel, (ast, show_value))
end

# called to show a REPL result
repl_show(v::ANY) = repl_show(OUTPUT_STREAM, v)
function repl_show(io, v::ANY)
    if !(isa(v,Function) && isgeneric(v))
        if isa(v,AbstractVector) && !isa(v,Ranges)
            print(io, summary(v))
            if !isempty(v)
                println(io, ":")
                print_matrix(io, reshape(v,(length(v),1)))
            end
        else
            show(io, v)
        end
    end
    if isgeneric(v) && !isa(v,CompositeKind)
        show(io, v.env)
    end
end

function _jl_eval_user_input(ast::ANY, show_value)
    iserr, lasterr = false, ()
    while true
        try
            ccall(:jl_register_toplevel_eh, Void, ())
            if _jl_have_color
                print(_jl_color_normal)
            end
            if iserr
                show(lasterr)
                println()
                iserr, lasterr = false, ()
            else
                value = eval(ast)
                global ans = value
                if !is(value,nothing) && show_value
                    if _jl_have_color
                        print(_jl_answer_color())
                    end
                    repl_show(value)
                    println()
                end
            end
            break
        catch e
            iserr, lasterr = true, e
        end
    end
    println()
end

function run_repl()
    global const _jl_repl_channel = RemoteRef()

    if _jl_have_color
        ccall(:jl_enable_color, Void, ())
    end
    atexit() do
        if _jl_have_color
            print(_jl_color_normal)
        end
        println()
    end

    # ctrl-C interrupt for interactive use
    ccall(:jl_install_sigint_handler, Void, ())

    while true
        ccall(:repl_callback_enable, Void, ())
        add_fd_handler(STDIN.fd, fd->ccall(:jl_stdin_callback, Void, ()))
        (ast, show_value) = take(_jl_repl_channel)
        if show_value == -1
            # exit flag
            break
        end
        _jl_eval_user_input(ast, show_value!=0)
    end
end

function parse_input_line(s::String)
    # s = cstring(s)
    # (expr, pos) = parse(s, 1, true)
    # (ex, pos) = ccall(:jl_parse_string, Any,
    #                   (Ptr{Uint8},Int32,Int32),
    #                   s, int32(pos)-1, 1)
    # if !is(ex,())
    #     throw(ParseError("extra input after end of expression"))
    # end
    # expr
    ccall(:jl_parse_input_line, Any, (Ptr{Uint8},), s)
end

function process_options(args::Array{Any,1})
    global ARGS
    quiet = false
    repl = true
    if has(ENV, "JL_POST_BOOT")
        eval(parse_input_line(ENV["JL_POST_BOOT"]))
    end
    i = 1
    while i <= length(args)
        if args[i]=="-q" || args[i]=="--quiet"
            quiet = true
        elseif args[i]=="--worker"
            start_worker()
            # doesn't return
        elseif args[i]=="-e"
            # TODO: support long options
            repl = false
            i+=1
            ARGS = args[i+1:end]
            eval(parse_input_line(args[i]))
            break
        elseif args[i]=="-E"
            repl = false
            i+=1
            ARGS = args[i+1:end]
            show(eval(parse_input_line(args[i])))
            println()
            break
        elseif args[i]=="-P"
            i+=1
            eval(parse_input_line(args[i]))
        elseif args[i]=="-L"
            i+=1
            include(args[i])
        elseif args[i]=="-p"
            i+=1
            np = int32(args[i])
            addprocs_local(np-1)
        elseif args[i]=="--machinefile"
            i+=1
            machines = split(readall(args[i]), '\n', false)
            addprocs_ssh(machines)
        elseif args[i]=="-v" || args[i]=="--version"
            println("julia version $VERSION")
            exit(0)
        elseif args[i]=="--no-history"
            # see repl-readline.c
        elseif args[i][1]!='-'
            # program
            repl = false
            # remove julia's arguments
            ARGS = args[i+1:end]
            include(args[i])
            break
        else
            error("unknown option: ", args[i])
        end
        i += 1
    end
    return (quiet,repl)
end

const _jl_roottask = current_task()
const _jl_roottask_wi = WorkItem(_jl_roottask)

_jl_is_interactive = false
isinteractive() = (_jl_is_interactive::Bool)

function _start()
    atexit(()->flush(stdout_stream))
    try
        ccall(:jl_register_toplevel_eh, Void, ())
        ccall(:jl_start_io_thread, Void, ())
        global const Workqueue = WorkItem[]
        global const Waiting = Dict(64)

        if !anyp(a->(a=="--worker"), ARGS)
            # start in "head node" mode
            global const Scheduler = Task(()->event_loop(true), 1024*1024)
            global PGRP = ProcessGroup(1, {LocalProcess()}, {Location("",0)})
            # make scheduler aware of current (root) task
            enq_work(_jl_roottask_wi)
            yield()
        else
            global PGRP = ProcessGroup(0, {}, {})
        end

<<<<<<< HEAD
        global const LOAD_PATH = String["", "$JULIA_HOME/../lib/julia/extras/"]
=======
        global const VARIABLES = {}
        global const LOAD_PATH = String["", "$JULIA_HOME/../lib/julia/extras/", "$JULIA_HOME/../lib/julia/ui/"]
>>>>>>> f2e08cf2

        # Load customized startup
        try include(strcat(cwd(),"/startup.jl")) end
        try include(strcat(ENV["HOME"],"/.juliarc.jl")) end

        (quiet,repl) = process_options(ARGS)
        if repl
            global _jl_have_color = success(`tput setaf 0`) || has(ENV, "TERM") && matches(r"^xterm", ENV["TERM"])
            global _jl_is_interactive = true
            if !quiet
                _jl_banner()
            end
            run_repl()
        end
    catch e
        show(e)
        println()
        exit(1)
    end
end

const _jl_atexit_hooks = {}

atexit(f::Function) = (enqueue(_jl_atexit_hooks, f); nothing)

function _atexit()
    for f in _jl_atexit_hooks
        try
            f()
        catch e
            show(e)
            println()
        end
    end
end<|MERGE_RESOLUTION|>--- conflicted
+++ resolved
@@ -204,12 +204,7 @@
             global PGRP = ProcessGroup(0, {}, {})
         end
 
-<<<<<<< HEAD
-        global const LOAD_PATH = String["", "$JULIA_HOME/../lib/julia/extras/"]
-=======
-        global const VARIABLES = {}
         global const LOAD_PATH = String["", "$JULIA_HOME/../lib/julia/extras/", "$JULIA_HOME/../lib/julia/ui/"]
->>>>>>> f2e08cf2
 
         # Load customized startup
         try include(strcat(cwd(),"/startup.jl")) end
