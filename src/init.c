--- conflicted
+++ resolved
@@ -23,15 +23,11 @@
 # define WIN32_LEAN_AND_MEAN
 # include <windows.h>
 #endif
-<<<<<<< HEAD
-=======
-
 #if defined(__linux__)
 //#define _GNU_SOURCE
 #include <sched.h>   // for setting CPU affinity
 #endif
 
->>>>>>> 843664ed
 int jl_boot_file_loaded = 0;
 
 char *jl_stack_lo;
@@ -249,7 +245,6 @@
     jl_page_size = getPageSize();
     jl_find_stack_bottom();
     jl_dl_handle = jl_load_dynamic_library(NULL);
-<<<<<<< HEAD
 #ifdef __WIN32__
     uv_dlopen("ntdll.dll",jl_ntdll_handle); //bypass julia's pathchecking for system dlls
     uv_dlopen("Kernel32.dll",jl_kernel32_handle);
@@ -260,7 +255,6 @@
     jl_event_loop = uv_default_loop(); //this loop will internal events (spawining process etc.) - this has to be the uv default loop as that's the only supported loop for processes ;(
     //init io
     init_stdio();
-=======
 
 #if defined(__linux__)
     int ncores = jl_cpu_cores();
@@ -274,7 +268,6 @@
     }
 #endif
 
->>>>>>> 843664ed
 #ifdef JL_GC_MARKSWEEP
     jl_gc_init();
     jl_gc_disable();
