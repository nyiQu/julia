--- conflicted
+++ resolved
@@ -2,7 +2,6 @@
 
 // --- library symbol lookup ---
 
-#ifndef __WIN32__
 // map from "libX" to full soname "libX.so.ver"
 #if !defined(__APPLE__) && !defined(_WIN32)
 static std::map<std::string, std::string> sonameMap;
@@ -74,11 +73,11 @@
     if (lib != NULL && hnd != jl_dl_handle) {
         void *exist = sys::DynamicLibrary::SearchForAddressOfSymbol(name);
         if (exist != NULL && exist != sval &&
-                // openlibm conflicts with libm, and lots of our libraries
-                // (including LLVM) link to libm. fortunately AddSymbol() is
-                // able to resolve these in favor of openlibm, but this could
-                // be an issue in the future (TODO).
-                strcmp(lib,"libopenlibm")) {
+            // openlibm conflicts with libm, and lots of our libraries
+            // (including LLVM) link to libm. fortunately AddSymbol() is
+            // able to resolve these in favor of openlibm, but this could
+            // be an issue in the future (TODO).
+            strcmp(lib,"libopenlibm")) {
             ios_printf(ios_stderr, "Warning: Possible conflict in library symbol %s\n", name);
         }
         sys::DynamicLibrary::AddSymbol(name, sval);
@@ -304,30 +303,8 @@
         if (f_name != NULL) {
             // just symbol, default to JuliaDLHandle
 #ifdef __WIN32__
-<<<<<<< HEAD
+         //TODO: store the f_lib name instead of fptr
         fptr = jl_dlsym_win32(f_name);
-#else
-        // will look in process symbol table
-#endif
-=======
-            fptr = jl_dlsym_e(jl_dl_handle, f_name);
-            if (!fptr) {
-                //TODO: when one of these succeeds, store the f_lib name (and clear fptr)
-                fptr = jl_dlsym_e(jl_kernel32_handle, f_name);
-                if (!fptr) {
-                    fptr = jl_dlsym_e(jl_ntdll_handle, f_name);
-                    if (!fptr) {
-                        fptr = jl_dlsym_e(jl_crtdll_handle, f_name);
-                        if (!fptr) {
-                            fptr = jl_dlsym(jl_winsock_handle, f_name);
-                        }
-                    }
-                }
-            }
-            else {
-                // available in process symbol table
-                fptr = NULL;
-            }
 #else
             // will look in process symbol table
 #endif
@@ -354,7 +331,6 @@
         else {
             JL_TYPECHK(ccall, pointer, ptr);
         }
->>>>>>> 59a96c90
     }
     if (f_name == NULL && fptr == NULL && jl_ptr == NULL) {
         JL_GC_POP();
@@ -411,7 +387,7 @@
         else if (lhd == jl_symbol("thiscall")) {
             cc = CallingConv::X86_ThisCall;
             nargs--;
-        }
+    }
     }
     
     if ((!isVa && jl_tuple_len(tt)  != (nargs-2)/2) ||
